--- conflicted
+++ resolved
@@ -14,11 +14,7 @@
     
     # Gemini Configuration
     GEMINI_API_KEY: str = os.getenv("GEMINI_API_KEY", "")
-<<<<<<< HEAD
     GEMINI_MODEL: str = os.getenv("GEMINI_MODEL", "gemini-2.5-pro")
-=======
-    GEMINI_MODEL: str = "gemini-2.0-flash-exp"
->>>>>>> 4b68a744
     
     # Database Configuration (pymssql format)
     DB_SERVER: str = os.getenv("DB_SERVER", "trimstone-dev.database.windows.net")
@@ -31,7 +27,6 @@
     CACHE_TTL: int = int(os.getenv("CACHE_TTL", "3600"))
     
     # Project Root
-<<<<<<< HEAD
     PROJECT_ROOT: Path = PROJECT_ROOT_COMPUTED
     
     @property
@@ -46,8 +41,5 @@
             f"Encrypt={'yes' if self.DB_ENCRYPT else 'no'};"
             f"TrustServerCertificate=yes;"
         )
-=======
-    PROJECT_ROOT: Path = Path(__file__).parent.parent
->>>>>>> 4b68a744
 
 settings = Settings()